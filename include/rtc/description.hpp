/**
 * Copyright (c) 2019 Paul-Louis Ageneau
 *
 * This library is free software; you can redistribute it and/or
 * modify it under the terms of the GNU Lesser General Public
 * License as published by the Free Software Foundation; either
 * version 2.1 of the License, or (at your option) any later version.
 *
 * This library is distributed in the hope that it will be useful,
 * but WITHOUT ANY WARRANTY; without even the implied warranty of
 * MERCHANTABILITY or FITNESS FOR A PARTICULAR PURPOSE.  See the GNU
 * Lesser General Public License for more details.
 *
 * You should have received a copy of the GNU Lesser General Public
 * License along with this library; if not, write to the Free Software
 * Foundation, Inc., 51 Franklin Street, Fifth Floor, Boston, MA 02110-1301 USA
 */

#ifndef RTC_DESCRIPTION_H
#define RTC_DESCRIPTION_H

#include "candidate.hpp"
#include "include.hpp"

#include <iostream>
#include <map>
#include <optional>
#include <vector>

namespace rtc {


class Description {
public:

    enum class Type { Unspec = 0, Offer = 1, Answer = 2 };
	enum class Role { ActPass = 0, Passive = 1, Active = 2 };
    enum Direction {
        SendOnly,
        RecvOnly,
        SendRecv,
        Unknown
    };

    Description(const string &sdp, const string &typeString = "");
	Description(const string &sdp, Type type);
	Description(const string &sdp, Type type, Role role);
    Description(): Description(""){};

	Type type() const;
	string typeString() const;
	Role role() const;
	string roleString() const;
	string dataMid() const;
	string bundleMid() const;
	std::optional<string> fingerprint() const;
	std::optional<uint16_t> sctpPort() const;
	std::optional<size_t> maxMessageSize() const;
	bool ended() const;

	void hintType(Type type);
	void setDataMid(string mid);
	void setFingerprint(string fingerprint);
	void setSctpPort(uint16_t port);
	void setMaxMessageSize(size_t size);

	void addCandidate(Candidate candidate);
	void endCandidates();
	std::vector<Candidate> extractCandidates();

	bool hasMedia() const;
	void addMedia(const Description &source);

	operator string() const;
	string generateSdp(const string &eol) const;
	string generateDataSdp(const string &eol) const;
<<<<<<< HEAD

	// Data
    struct Data {
        string mid;
        std::optional<uint16_t> sctpPort;
        std::optional<size_t> maxMessageSize;
    };

    // Media (non-data)
    struct Media {
        Media(const string &lines);
        string type;
        string description;
        string mid;
        std::vector<string> attributes;
        std::vector<string> attributesl;
        int bAS = -1;

        struct RTPMap {
            RTPMap(const string &mLine);

            int pt;
            string format;
            int clockRate;
            string encParams;

            std::vector<string> rtcpFbs;
            std::vector<string> fmtps;

            void removeFB(const string& string);
            void addFB(const string& string);
        };

        std::unordered_map<int, RTPMap> rtpMap;

        Media::RTPMap& getFormat(int fmt);
        Media::RTPMap& getFormat(const string& fmt);
        void removeFormat(const string &fmt);

        Direction getDirection();
        void setDirection(Direction dir);

        void addVideoCodec(int payloadType, const string& codec);
        void addH264Codec(int payloadType);
        void addVP8Codec(int payloadType);
        void addVP9Codec(int payloadType);

        void setBitrate(int bitrate);
        int getBitrate() const;
    };

    std::_Rb_tree_iterator<std::pair<const int, Media>> getMedia(int mLine);

    Media & addAudioMedia();

    Media &addVideoMedia(Direction direction=Direction::RecvOnly);

private:
	Type mType;
	Role mRole;
	string mSessionId;
	string mIceUfrag, mIcePwd;
	std::optional<string> mFingerprint;

	Data mData;

=======

	// Data
	struct Data {
		string mid;
		std::optional<uint16_t> sctpPort;
		std::optional<size_t> maxMessageSize;
	};

	// Media (non-data)
	struct Media {
		Media(const string &mline);
		string type;
		string description;
		string mid;
		std::vector<string> attributes;
	};

private:
	Type mType;
	Role mRole;
	string mSessionId;
	string mIceUfrag, mIcePwd;
	std::optional<string> mFingerprint;
	Data mData;
>>>>>>> 71ebf7a6
	std::map<int, Media> mMedia; // by m-line index

	// Candidates
	std::vector<Candidate> mCandidates;
	bool mEnded = false;

	static Type stringToType(const string &typeString);
	static string typeToString(Type type);
	static string roleToString(Role role);
};

} // namespace rtc

std::ostream &operator<<(std::ostream &out, const rtc::Description &description);

#endif<|MERGE_RESOLUTION|>--- conflicted
+++ resolved
@@ -74,7 +74,6 @@
 	operator string() const;
 	string generateSdp(const string &eol) const;
 	string generateDataSdp(const string &eol) const;
-<<<<<<< HEAD
 
 	// Data
     struct Data {
@@ -140,33 +139,7 @@
 	std::optional<string> mFingerprint;
 
 	Data mData;
-
-=======
-
-	// Data
-	struct Data {
-		string mid;
-		std::optional<uint16_t> sctpPort;
-		std::optional<size_t> maxMessageSize;
-	};
-
-	// Media (non-data)
-	struct Media {
-		Media(const string &mline);
-		string type;
-		string description;
-		string mid;
-		std::vector<string> attributes;
-	};
-
-private:
-	Type mType;
-	Role mRole;
-	string mSessionId;
-	string mIceUfrag, mIcePwd;
-	std::optional<string> mFingerprint;
-	Data mData;
->>>>>>> 71ebf7a6
+  
 	std::map<int, Media> mMedia; // by m-line index
 
 	// Candidates
